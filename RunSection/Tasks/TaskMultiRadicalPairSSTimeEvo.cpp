--- conflicted
+++ resolved
@@ -408,7 +408,6 @@
 			return true;
 		}
 
-<<<<<<< HEAD
 		//auto LInitial = L;
 
 		double MinTimeStep = 0;
@@ -421,8 +420,6 @@
 		{
 			MaxTimeStep = InitialTimestep * 1e4;
 		}
-=======
->>>>>>> a68d42eb
 
 		while(Currenttime <= this->totaltime)
 		{
@@ -431,7 +428,6 @@
 			// Write first part of the data output
 			this->Data() << this->RunSettings()->CurrentStep() << " ";
 			Currenttime += this->timestep;
-<<<<<<< HEAD
 			if(!SilentMode)
 			{
 				this->Data() << this->RunSettings()->CurrentStep() << " ";
@@ -439,10 +435,6 @@
 				this->WriteStandardOutput(this->Data());
 			}
 			//L = LInitial//* this->timestep;
-=======
-			this->Data() << Currenttime << " ";
-			this->WriteStandardOutput(this->Data());
->>>>>>> a68d42eb
 			trajectory.push_back({Currenttime, {}});
 			// Propagate (use special scope to be able to dispose of the temporary vector asap)
 			{
