/////////////////////////////////////////////////////////////////////////
// TaskMultiRadicalPairSSTimeEvo implementation (RunSection module)

// -- Multi-system version: Allows transitions between SpinSystems --
//
// Molecular Spin Dynamics Software - developed by Claus Nielsen and Luca Gerhards.
// (c) 2019 Quantum Biology and Computational Physics Group.
// See LICENSE.txt for license information.
/////////////////////////////////////////////////////////////////////////
#include <iostream>
#include <omp.h>
#include <iomanip>

#include "TaskMultiRadicalPairSSTimeEvo.h"
#include "Transition.h"
#include "Interaction.h"
#include "Settings.h"
#include "State.h"
#include "ObjectParser.h"
#include "SubSystem.h"

//#include <unsupported/Eigen/MatrixFunctions>
//#include <Eigen/Sparse>


namespace RunSection
{
	// -----------------------------------------------------
	// TaskMultiRadicalPairSSTimeEvo Constructors and Destructor
	// -----------------------------------------------------
	TaskMultiRadicalPairSSTimeEvo::TaskMultiRadicalPairSSTimeEvo(const MSDParser::ObjectParser &_parser, const RunSection &_runsection) : BasicTask(_parser, _runsection), timestep(1.0), totaltime(1.0e+4),
																																reactionOperators(SpinAPI::ReactionOperatorType::Haberkorn)
	{
	}

	TaskMultiRadicalPairSSTimeEvo::~TaskMultiRadicalPairSSTimeEvo()
	{
	}
	// -----------------------------------------------------
	// TaskMultiRadicalPairSSTimeEvo protected methods
	// -----------------------------------------------------
	bool TaskMultiRadicalPairSSTimeEvo::RunLocal()
	{
		this->Log() << "Running method StaticSS-MultiRadicalPairSystem." << std::endl;

		// If this is the first step, write first part of header to the data file
		bool YieldOnly = false;
		if (this->Properties()->Get("yieldonly", YieldOnly) || this->Properties()->Get("yield only", YieldOnly))
			YieldOnly = true;
<<<<<<< HEAD

		bool SilentMode = false;
		if (this->Properties()->Get("silentmode", SilentMode) || this->Properties()->Get("silent mode", SilentMode))
			SilentMode = true;
			
=======
>>>>>>> bd3f0d4c
		if (this->RunSettings()->CurrentStep() == 1)
		{
			this->WriteHeader(this->Data());
		}

		// Loop through all SpinSystems to obtain SpinSpace objects
		auto systems = this->SpinSystems();
		if(systems.size() > 1)
		{
			this->Log() << "Error: Only supports one spin system" << std::endl;
			return false;
		}

		//get the number of sub systems
		auto ss = systems[0]->SubSystems();
		int SubSystems = ss.size();

		//change to this->Properties()->Get()
		//if(!this->Properties().get()->Get("subsystems", SubSystems))
		//{
		//	this->Log() << "Error: Number of sub systems not specified. Correct syntax is e.g. subsystems: 2" << std::endl;
		//	return false;
		//}
		
		//std::string SubSystemNames; 
		//if(!this->Properties().get()->Get("subsystemnames", SubSystemNames))
		//{
		//	this->Log() << "Note: subsystemnames not specified. Asssuming names are system1, system2, system3...." << std::endl;
		//}
		
		std::vector<std::pair<std::string,std::vector<std::string>>> SubSystemSpins;
		std::vector<std::pair<std::string,std::vector<SpinAPI::interaction_ptr>>> SubSystemsInteractions;
		std::vector<SubSystemTransition> SubSystemsTransitions;
		//std::vector<std::pair<SpinAPI::transition_ptr, std::pair<std::string, std::string>>>SubSystemsInterTransitions;
		//{
		//	std::stringstream ss(SubSystemNames);
		//	while(ss.good())
		//	{
		//		std::string Name;
		//		std::getline(ss,Name, ',');
		//		std::transform(Name.begin(), Name.end(), Name.begin(), [](unsigned char c){return std::tolower(c);});
		//		SubSystemSpins.push_back({Name, {}});
		//	}
		//}

		for(auto s : ss)
		{
			SubSystemSpins.push_back({s->Name(), s->GetSpinNames()});

			for(auto tr : s->GetTransitions())
			{
				//remove duplicates
				bool duplicate = false;
				for(unsigned int i = 0; i < SubSystemsTransitions.size(); i++)
				{
					if(*tr.TransitionObject == SubSystemsTransitions[i].transition)
					{
						std::string d = "";
						SubSystemsTransitions[i].transition->Properties()->Get("duplicate", d);
						if(d[0] != 't') //only need to check first letter
						{
							duplicate = true;
							break;
						}
					}

				}

				if(duplicate) {continue;}

				SubSystemTransition TransitionData;
				TransitionData.transition = *tr.TransitionObject;
				TransitionData.type = tr.type;
				TransitionData.source = tr.source;

				switch(tr.type)
				{
				case 0:
					SubSystemsTransitions.push_back(TransitionData);
					break;
				case 1:
					TransitionData.target = tr.target;
					SubSystemsTransitions.push_back(TransitionData);
					break;
				default:
					break;
				}
			}

			SubSystemsInteractions.push_back({s->Name(), s->GetInteractions()});

		}

		std::vector<std::pair<std::shared_ptr<SpinAPI::SpinSystem>, std::shared_ptr<SpinAPI::SpinSpace>>> spaces;
		unsigned int dimensions = 0;
		for (auto i = systems.cbegin(); i != systems.cend(); i++)
		{
			auto space = std::make_shared<SpinAPI::SpinSpace>(*(*i));

			// We are using superoperator space, and need the total dimensions
			space->UseSuperoperatorSpace(true);
			space->SetReactionOperatorType(this->reactionOperators);
			dimensions += space->SpaceDimensions();

			// Make sure to save the newly created spin space
			spaces.push_back(std::pair<std::shared_ptr<SpinAPI::SpinSystem>, std::shared_ptr<SpinAPI::SpinSpace>>(*i, space));
		}
		int super_dimensions = dimensions * SubSystems; //every SubSystem has the same dimension so the total operator dimension has to be bigger depending on the number of subsystems
		// Now, create a matrix to hold the Liouvillian superoperator and the initial state
		arma::sp_cx_mat L(super_dimensions, super_dimensions);
		arma::cx_vec rho0(super_dimensions);
		unsigned int nextDimension = 0; // Keeps track of the dimension where the next spin space starts

		// Loop through the systems again to fill this matrix and vector
		int spinsystem = 0; 
		auto SpinSpace = spaces.cbegin();

		std::vector<SpinAPI::state_ptr> AllStates;
		std::vector<std::string> InitialStates;
		AllStates = SpinSpace->first->GetAllStates();
		std::string InitialStatesString;
		if(!SpinSpace->first->GetProperties()->Get("initialstate", InitialStatesString))
		{
			this->Log() << "No initial states provided, density matrix will be set to 0" << std::endl;
			for(int i = 0; i < SubSystems; i++)
			{
				InitialStates.push_back({""});
			}
		}
		else
		{
			std::stringstream ss(InitialStatesString);
			while(ss.good())
			{
				std::string state;
				std::getline(ss,state, ',');
				InitialStates.push_back(state);
			}
		}
		
		for(auto i = SubSystemSpins.cbegin(); i != SubSystemSpins.end(); i++)
		{
			std::cout << "Radical Pair: " << spinsystem << std::endl;
			//Get intitial state
			auto initial_state = InitialStates[spinsystem]; 
			auto FindState = [&initial_state](auto state)
			{
				return state->Name() == initial_state;
			};
			bool found = true;
			auto FoundState = std::find_if(AllStates.begin(), AllStates.end(), FindState);
			if(*FoundState == nullptr)
			{
				found = false;
			}
			arma::cx_mat rho0HS;
			if(initial_state == "zero" || initial_state == "")
			{
				rho0HS = arma::zeros<arma::cx_mat>(SpinSpace->second->HilbertSpaceDimensions(), SpinSpace->second->HilbertSpaceDimensions());
			}
			else if(found == true)
			{
				if(!SpinSpace->second->GetState((*FoundState), rho0HS))
				{
					this->Log() << "ERROR: Failed to obtain projection matrix onto state \"" << (*FoundState)->Name() << "\", initial state of SpinSubSystem \"" << i->first << "\"." << std::endl;
					return false;
				}
				rho0HS /= arma::trace(rho0HS);
			}
			else
			{
				rho0HS = arma::zeros<arma::cx_mat>(SpinSpace->second->HilbertSpaceDimensions(), SpinSpace->second->HilbertSpaceDimensions());
			}

			// Now put the initial state into the superspace vector
			arma::cx_vec rho0vec;
			if (!SpinSpace->second->OperatorToSuperspace(rho0HS, rho0vec))
			{
				this->Log() << "ERROR: Failed convert initial state to superspace for spin subsystem \"" << SubSystemSpins[spinsystem].first << "\"!" << std::endl;
				return false;
			}
			rho0.rows(nextDimension, nextDimension + SpinSpace->second->SpaceDimensions() - 1) = rho0vec;

			// Next, get the Hamiltonian
			arma::sp_cx_mat H;
			if (!GenerateHamiltonian(SubSystemsInteractions[spinsystem].second, H, dimensions, SpinSpace->second))
			{
				this->Log() << "ERROR: Failed to obtain the superspace Hamiltonian for spin spin subsystem \"" << SubSystemSpins[spinsystem].first << "\"!" << std::endl;
				return false;
			}
			L.submat(nextDimension, nextDimension, nextDimension + SpinSpace->second->SpaceDimensions() - 1, nextDimension + SpinSpace->second->SpaceDimensions() - 1) = arma::cx_double(0.0, -1.0) * H;
			
			// Then get the reaction operators
			arma::sp_cx_mat K;
			if (!GenerateReactionOperator(SubSystemsTransitions, K, dimensions, SpinSpace->second, i->first))
			{
				this->Log() << "ERROR: Failed to obtain matrix representation of the reaction operators for spin spin subsystem \"" << SubSystemSpins[spinsystem].first << "\"!" << std::endl;
				return false;
			}
			L.submat(nextDimension, nextDimension, nextDimension + SpinSpace->second->SpaceDimensions() - 1, nextDimension + SpinSpace->second->SpaceDimensions() - 1) -= K;

			//Loop through all the interactions that involve transitions to and from other subsystems
			unsigned int nextCDimension = 0; // Similar to nextDimension, but to keep track of first dimension for this other SpinSystem
			for (auto j = SubSystemsTransitions.begin(); j != SubSystemsTransitions.end(); j++)
			{
				//only process the transition if the transition is leading into the current spin state
				if(j->type == 0)
				{
					continue;
				}
				if(j->target != SubSystemSpins[spinsystem].first)
				{
					continue;
				}

				//identify what column the source subsystem is
				std::string SubSystemName = j->source;
				auto FindSubSystem = [&SubSystemName](std::pair<std::string,std::vector<std::string>> t)
				{
					return SubSystemName == t.first;		
				};
				auto temp = std::find_if(SubSystemSpins.begin(), SubSystemSpins.end(), FindSubSystem);
				int col = temp - SubSystemSpins.begin();
				nextCDimension = col * dimensions;

				//transition is leading into subsystem
				arma::sp_cx_mat T;
				if(!SpinSpace->second->ReactionOperator(j->transition, T))
				{
					this->Log() << "ERROR: Failed to obtain matrix representation of the reaction operator for transition \"" << j->transition->Name() << "\"!" << std::endl;
					return false;
				}
				//std::cout << T << std::endl;
				L.submat(nextDimension, nextCDimension, nextDimension + SpinSpace->second->SpaceDimensions() - 1, nextCDimension + SpinSpace->second->SpaceDimensions() - 1) += T;
				//T.print();
				//modify L for the transition leading out of the subsytem;
				//L.submat(nextCDimension, nextCDimension, nextCDimension + SpinSpace->second->SpaceDimensions() - 1, nextCDimension + SpinSpace->second->SpaceDimensions() - 1) += -1 * T;
				//std::cout << L << std::endl;
			}
			spinsystem++;
			nextDimension += dimensions;
		}
		//this->WriteHeader(this->Data(), YieldOnly);
		nextDimension = 0;

		//modify this so it's the same that I've got in my code, using the vectors and superspace rather than matracies;

		struct TrajectoryData
		{
			std::string subsystem;
			std::vector<std::complex<double>> StateTrace;

			TrajectoryData(std::string name)
				:subsystem(name)
			{
				StateTrace = {};
			}
		};

		std::vector<std::pair<double, std::vector<TrajectoryData>>> trajectory;
<<<<<<< HEAD
		//L = L * this->timestep;
		if(!YieldOnly)
		{
			// Write results for initial state as well (i.e. at time 0)
			if(!SilentMode)
				this->Data() << this->RunSettings()->CurrentStep() << " 0 ";
			else
				this->Data() << this->RunSettings()->CurrentStep();
=======
		if(!YieldOnly)
		{
			// Write results for initial state as well (i.e. at time 0)
			this->Data() << this->RunSettings()->CurrentStep() << " 0 ";
>>>>>>> bd3f0d4c
			trajectory.push_back({0.0, {}});
			for (auto i = SubSystemSpins.cbegin(); i != SubSystemSpins.cend(); i++)
			{
				trajectory[0].second.push_back(TrajectoryData(i->first));
				// Get the superspace result vector and convert it back to the native Hilbert space
				arma::cx_mat rho_result;
				arma::cx_vec rho_result_vec;
				rho_result_vec = rho0.rows(nextDimension, nextDimension + SpinSpace->second->SpaceDimensions() - 1);
				//std::cout << rho_result_vec << std::endl;
				if (!SpinSpace->second->OperatorFromSuperspace(rho_result_vec, rho_result))
				{
					//this->Log() << "ERROR: Failed to convert resulting superspace-vector back to native Hilbert space for spin system \"" << i->first->Name() << "\"!" << std::endl;
					return false;
				}

				// Get the results
				this->GatherResults(rho_result, *(SpinSpace->first), *(SpinSpace->second), trajectory[0].second[i - SubSystemSpins.begin()].StateTrace);

				// Move on to next spin space
				nextDimension += SpinSpace->second->SpaceDimensions();
			}
<<<<<<< HEAD
			if(!SilentMode)
				this->Data() << std::endl;
=======
			this->Data() << std::endl;
>>>>>>> bd3f0d4c
		}

		//arma::umat locations = { {0,0,1,1},{0,1,0,1}};
		//arma::cx_vec values = {1,2,3,4};
//
		//arma::sp_cx_mat m(locations, values);
		//std::cout << m << std::endl;
//
		//Matrix m2 = ConvertArmadilloToEigen(m);
		//std::cout << Eigen::MatrixXcd(m2) << std::endl;
		//std::cout << ConvertEigenToArmadillo(m2) << std::endl;

		//auto LEigen = ConvertArmadilloToEigen(L);

		// Perform the calculation
		this->Log() << "Ready to perform calculation." << std::endl;
		double Currenttime = 0;
		unsigned int steps = static_cast<unsigned int>(std::abs(this->totaltime / this->timestep));
		double InitialTimestep = this->timestep;
		unsigned int n = 1;
<<<<<<< HEAD
		//auto LInitial = L;
=======


		if(YieldOnly)
		{
			arma::cx_vec rho1(super_dimensions);
			CalcYieldOnly(L, rho0, rho1);
			std::vector<double> yields;
			for (auto state : SpinSpace->first->States())
			{
				yields.push_back(0);
			}
			for(int i = 0; i < SubSystems; i++)
			{
				for(auto e = SubSystemsTransitions.begin(); e != SubSystemsTransitions.end(); e++)
				{	
					if(e->type != 0)
					{
						continue;
					}
					if(e->source != SubSystemSpins[i].first)
					{
						continue;
					}

					int index = 0;
					SpinAPI::state_ptr TransitionState;
					for(auto state : SpinSpace->first->States())
					{
						if(e->transition->SourceState() != state)
						{
							index++;
							continue;
						}
						TransitionState = state;
						break;
					}
					double rate = e->transition->Rate();
					arma::cx_mat P; 
					//*(SpinSpace->second))->GetState(TransitionState,P);
					SpinSpace->second->GetState(TransitionState,P);
					StateYield(rate,yields[index],i,SubSystems,P,rho1);
				}
			}

			this->Data() << this->RunSettings()->CurrentStep() << " ";
			this->WriteStandardOutput(this->Data());
			for(unsigned int i = 0; i < yields.size(); i++)
			{
				this->Data() << std::setprecision(8) << yields[i] << " ";
			}
			this->Data() << std::endl;
			return true;
		}


>>>>>>> bd3f0d4c
		while(Currenttime <= this->totaltime)
		{
		//for (unsigned int n = 1; n <= steps; n++)
		//{
			// Write first part of the data output
			Currenttime += this->timestep;
			if(!SilentMode)
			{
				this->Data() << this->RunSettings()->CurrentStep() << " ";
				this->Data() << Currenttime << " ";
				this->WriteStandardOutput(this->Data());
			}
			//L = LInitial * this->timestep;
			trajectory.push_back({Currenttime, {}});
			// Propagate (use special scope to be able to dispose of the temporary vector asap)
			{
				//RungeKutta4(L, rho0, rho0, this->timestep);
				//auto rho0Eigen = ConvertAramdilloToEigen(rho0);
				//this->timestep = RungeKutta4AdaptiveTimeStep(LEigen, rho0Eigen, rho0Eigen, this->timestep, TaskMultiRadicalPairSSTimeEvo::ComputeRhoDot, {1e-4,1e-3}, InitialTimestep * 1e-2);
				//rho0 = ConvertEigenToArmadillo(rho0Eigen).col(0);
				this->timestep = RungeKutta45Armadillo(L,rho0,rho0,this->timestep,ComputeRhoDot,{1e-7,1e-6},InitialTimestep * 1e-3, InitialTimestep * 1e4);
			}

			// Retrieve the resulting density matrix for each spin system and output the results
			nextDimension = 0;
			for (auto i = SubSystemSpins.cbegin(); i != SubSystemSpins.cend(); i++)
			{
				// Get the superspace result vector and convert it back to the native Hilbert space
				trajectory[n].second.push_back(TrajectoryData(i->first));
				arma::cx_mat rho_result;
				arma::cx_vec rho_result_vec;
				rho_result_vec = rho0.rows(nextDimension, nextDimension + SpinSpace->second->SpaceDimensions() - 1);
				if (!SpinSpace->second->OperatorFromSuperspace(rho_result_vec, rho_result))
				{
					//this->Log() << "ERROR: Failed to convert resulting superspace-vector back to native Hilbert space for spin system \"" << i->first->Name() << "\"!" << std::endl;
					return false;
				}

				// Get the results
				this->GatherResults(rho_result, *(SpinSpace->first), *(SpinSpace->second), trajectory[n].second[i - SubSystemSpins.begin()].StateTrace);

				// Move on to next spin space
				nextDimension += SpinSpace->second->SpaceDimensions();
			}

			// Terminate the line in the data file after iteration through all spin systems
			if(!SilentMode)
				this->Data() << std::endl;
			n++;
		}

		this->Log() << "Done with calculation." << std::endl;
		this->Log() << "Calculating Total Yield." << std::endl;
		//this->Data() << "\n" << "Yeilds ";
		std::vector<double> time;
		std::vector<double> yields;

		for(unsigned int i = 0; i < SpinSpace->first->States().size(); i++)
		{
			yields.push_back(0.0);
		}

		for(unsigned int i = 0; i < SubSystemSpins.size(); i++)
		{
			std::vector<std::vector<std::complex<double>>> data;
			for(auto e = trajectory.begin(); e != trajectory.end(); e++)
			{
				if(i == 0)
				{
					time.push_back(e->first);
				}

				for(auto a = e->second.begin(); a != e->second.end(); a++)
				{
					if(a->subsystem != SubSystemSpins[i].first)
					{
						continue;
					}

					data.push_back(a->StateTrace);
					break;
				}
			}

			for(auto e = SubSystemsTransitions.begin(); e != SubSystemsTransitions.end(); e++)
			{
				if(e->type != 0)
				{
					continue;
				}
				if(e->source != SubSystemSpins[i].first)
				{
					continue;
				}
				int index = 0;
				for(auto s : SpinSpace->first->States())
				{
					if(e->transition->SourceState() != s)
					{
						index++;
						continue;
					}
					break;
				}
				double rate = e->transition->Rate();
				double yield = 0;
				std::vector<std::complex<double>> state_data;
				for(auto a : data)
				{
					state_data.push_back(a[index]);
				}
				StateYield(rate, yield, state_data, time);
				yields[index] += yield;
			}
		}
		for(auto y : yields)
		{
			this->Data() << y << " ";
		}
		if(!SilentMode)
			this->Data() << "\n" << std::endl;
		else
			this->Data() << std::endl;

		return true;
	}

	// Gathers and outputs the results from a given time-integrated density operator
	void TaskMultiRadicalPairSSTimeEvo::GatherResults(const arma::cx_mat &_rho, const SpinAPI::SpinSystem &_system, const SpinAPI::SpinSpace &_space, std::vector<std::complex<double>>& traj, bool Silent)
	{
		// Loop through all states
		arma::cx_mat P;
		auto states = _system.States();
		for (auto j = states.cbegin(); j != states.cend(); j++)
		{
			if (!_space.GetState((*j), P))
			{
				this->Log() << "Failed to obtain projection matrix onto state \"" << (*j)->Name() << "\" of SpinSystem \"" << _system.Name() << "\"." << std::endl;
				continue;
			}

			// Return the yield for this state - note that no reaction rates are included here.
			//std::cout << P << std::endl;
			double tr = std::abs(arma::trace(P * _rho));
			if(!Silent)
				this->Data() << tr << " ";
			//this->Data() << tr.real() << " ";
			traj.push_back(tr);
		}
	}

	void TaskMultiRadicalPairSSTimeEvo::StateYield(double _rate, double& _yeild, const std::vector<std::complex<double>>& _traj, std::vector<double>& _time)
	{
		auto f = [](double frac, double t, double kr) {return frac * std::exp(-kr * t); };
		std::vector<double> ylist;
		for(unsigned int i = 0; i < _traj.size(); i++)
		{
			//ylist.push_back(f(_traj[i].real(), _time[i], _rate));
			ylist.push_back(_rate * _traj[i].real());
		}
		//_yeild = _rate * simpson_integration(_time, ylist);
		_yeild = simpson_integration(_time, ylist);
	}

    void TaskMultiRadicalPairSSTimeEvo::StateYield(double rate, double& yield, int spinsystem, int spinsystems, arma::cx_mat& projection_operator, arma::cx_vec& StateDensityVec) 
    {
		arma::cx_vec p = projection_operator.as_row();
		arma::cx_vec vec;
		vec.zeros(StateDensityVec.size());
		int TotalSize = vec.size();
		int SpinSystemSize = TotalSize /spinsystems;
		int index = 0;
		for(unsigned int i = 0; i < spinsystems; i++)
		{
			if(i != spinsystem)
			{
				index = index + SpinSystemSize;
				continue;
			}
			
			for(int e = 0; e < SpinSystemSize; e++)
			{
				vec[e + index] = p[e];
			}

		}
		
		std::complex<double> TempYield = 0;
		for(int i = 0; i < TotalSize; i++)
		{
			TempYield += (rate * vec[i] * StateDensityVec[i]);
		}
		yield += -1 * TempYield.real();
    }

    double TaskMultiRadicalPairSSTimeEvo::simpson_integration(std::vector<double> x_list, std::vector<double> y_list)
	{
		double area = 0;
		for (unsigned int i = 0; i < x_list.size()-1; i++)
		{
			double diff = x_list[i + 1] - x_list[i];
			double ab = y_list[i] + y_list[i + 1];

			area = area + (ab * 0.5) * diff;
		}
		return area;
	}

	bool TaskMultiRadicalPairSSTimeEvo::GenerateHamiltonian(const std::vector<SpinAPI::interaction_ptr> interactions, arma::sp_cx_mat& H, int dimension, std::shared_ptr<SpinAPI::SpinSpace> SpinSystem)
	{
		if(interactions.size() < 1)
		{
			H = arma::sp_cx_mat(dimension, dimension);
			return true;
		}

		// Get the first interaction contribution
		auto i = interactions.cbegin();
		arma::sp_cx_mat tmp;
		arma::sp_cx_mat result; 
		if (!SpinSystem->InteractionOperator((*i), result))
			return false;

		// We have already used the first interaction
		i++;
		// Loop through the rest
		for (; i != interactions.cend(); i++)
		{
			// Attempt to get the matrix representing the Interaction object in the spin space
			if (!SpinSystem->InteractionOperator((*i), tmp))
				return false;
			result += tmp;
			//tmp.print();
		}

		H = result;
		//std::cout << H << std::endl;
		return true;
	}

	bool TaskMultiRadicalPairSSTimeEvo::GenerateReactionOperator(const std::vector<SubSystemTransition> transitions, arma::sp_cx_mat& K, int dimension, std::shared_ptr<SpinAPI::SpinSpace> SpinSystem, std::string source)
	{
		if(transitions.size() < 1)
		{
			K = arma::sp_cx_mat(dimension,dimension);
			return true;
		}

		// Get the first transition contribution
		auto i = transitions.cbegin();
		arma::sp_cx_mat tmp;
		arma::sp_cx_mat result;
		if(i->source == source)
		{
			if (!SpinSystem->ReactionOperator(i->transition, result, SpinAPI::ReactionOperatorType::Unspecified))
				return false;
		}

		//result.print();

		// We have already used the first transition
		i++;

		// Loop through the rest
		for (; i != transitions.cend(); i++)
		{
			if(i->source != source)
			{
				continue;
			}
			// Attempt to get the matrix representing the reaction operator in the spin space
			if (!SpinSystem->ReactionOperator(i->transition, tmp, SpinAPI::ReactionOperatorType::Unspecified))
				return false;
			result += tmp;
			//tmp.print();
		}

		K = result;
		//K.print();
		return true;

	}

	// Writes the header of the data file (but can also be passed to other streams)
	void TaskMultiRadicalPairSSTimeEvo::WriteHeader(std::ostream &_stream, bool yield)
	{
		_stream << "Step ";
		if(!yield)
			_stream << "Time(ns) ";
		this->WriteStandardOutputHeader(_stream);

		// Get header for each spin system
		auto systems = this->SpinSystems();
		for (auto i = systems.cbegin(); i != systems.cend(); i++)
		{
			// Write each state name
			auto states = (*i)->States();
			for (auto j = states.cbegin(); j != states.cend(); j++)
				_stream << (*i)->Name() << "." << (*j)->Name() << " ";
		}
		_stream << std::endl;
	}

	// Validation of the required input
	bool TaskMultiRadicalPairSSTimeEvo::Validate()
	{
		double inputTimestep = 0.0;
		double inputTotaltime = 0.0;

		// Get timestep
		if (this->Properties()->Get("timestep", inputTimestep))
		{
			if (std::isfinite(inputTimestep) && inputTimestep > 0.0)
			{
				this->timestep = inputTimestep;
			}
			else
			{
				// We can run the calculation if an invalid timestep was specified
				return false;
			}
		}

		// Get totaltime
		if (this->Properties()->Get("totaltime", inputTotaltime))
		{
			if (std::isfinite(inputTotaltime) && inputTotaltime > 0.0)
			{
				this->totaltime = inputTotaltime;
			}
			else
			{
				// We can run the calculation if an invalid total time was specified
				return false;
			}
		}

		// Get the reacton operator type
		std::string str;
		if (this->Properties()->Get("reactionoperators", str))
		{
			if (str.compare("haberkorn") == 0)
			{
				this->reactionOperators = SpinAPI::ReactionOperatorType::Haberkorn;
				this->Log() << "Setting reaction operator type to Haberkorn." << std::endl;
			}
			else if (str.compare("lindblad") == 0)
			{
				this->reactionOperators = SpinAPI::ReactionOperatorType::Lindblad;
				this->Log() << "Setting reaction operator type to Lindblad." << std::endl;
			}
			else
			{
				this->Log() << "Warning: Unknown reaction operator type specified. Using default reaction operators." << std::endl;
			}
		}

		ValidateSubSystems();

		return true;
	}

	bool TaskMultiRadicalPairSSTimeEvo::ValidateSubSystems()
	{
		int SubSystemsNum = 0;
		if(!this->Properties()->Get("subsystems", SubSystemsNum))
		{
			this->Log() << "Error: Number of sub systems not specified. Correct syntax is e.g. subsystems: 2" << std::endl;
			return false;
		}

		std::string SubSystemNames; 
		if(!this->Properties()->Get("subsystemnames", SubSystemNames))
		{
			this->Log() << "Note: subsystemnames not specified. Asssuming names are system1, system2, system3...." << std::endl;
		}

		std::vector<std::string> SubSystems;
		{
			std::stringstream ss(SubSystemNames);
			while(ss.good())
			{
				std::string Name;
				std::getline(ss,Name, ',');
				std::transform(Name.begin(), Name.end(), Name.begin(), [](unsigned char c){return std::tolower(c);});
				SubSystems.push_back(Name);
			}
		}

		//Verify that the subsytems are valid by checking if all the objects have been loaded
		int num = 0;
		for(auto system : SubSystems)
		{
			std::vector<std::string> SubSystemTemp;
			std::string SubSytemDefinition = "";
			if(!this->Properties().get()->Get(system, SubSytemDefinition))
			{
				this->Log() << "Error: Failed to Load SubSystem " << system << std::endl;
				std::cout << "Error: Failed to Load SubSystem " << system << std::endl;
				num++;
				continue;
			}
		}
		return true;
	}
    
    arma::cx_vec TaskMultiRadicalPairSSTimeEvo::ComputeRhoDot(double t, arma::sp_cx_mat &L, arma::cx_vec &K, arma::cx_vec RhoNaught)
    {
        arma::cx_vec ReturnVec(L.n_rows);
		RhoNaught = RhoNaught + K;
		ReturnVec = L * RhoNaught;
		return ReturnVec;
    }

    bool TaskMultiRadicalPairSSTimeEvo::CalcYieldOnly(arma::sp_cx_mat& L, arma::cx_vec& RhoNaught, arma::cx_vec& ReturnVec)
    {
		arma::cx_mat DenseL = arma::conv_to<arma::cx_mat>::from(L);
		bool solution = arma::solve(ReturnVec, DenseL, RhoNaught);
		if(solution)
			return true;

		this->Log() << "Error: Failed to find solution" << std::endl;
		std::cout << "Error: Failed to find solution" << std::endl;
    }
}<|MERGE_RESOLUTION|>--- conflicted
+++ resolved
@@ -47,14 +47,9 @@
 		bool YieldOnly = false;
 		if (this->Properties()->Get("yieldonly", YieldOnly) || this->Properties()->Get("yield only", YieldOnly))
 			YieldOnly = true;
-<<<<<<< HEAD
-
 		bool SilentMode = false;
 		if (this->Properties()->Get("silentmode", SilentMode) || this->Properties()->Get("silent mode", SilentMode))
 			SilentMode = true;
-			
-=======
->>>>>>> bd3f0d4c
 		if (this->RunSettings()->CurrentStep() == 1)
 		{
 			this->WriteHeader(this->Data());
@@ -315,7 +310,6 @@
 		};
 
 		std::vector<std::pair<double, std::vector<TrajectoryData>>> trajectory;
-<<<<<<< HEAD
 		//L = L * this->timestep;
 		if(!YieldOnly)
 		{
@@ -324,12 +318,7 @@
 				this->Data() << this->RunSettings()->CurrentStep() << " 0 ";
 			else
 				this->Data() << this->RunSettings()->CurrentStep();
-=======
-		if(!YieldOnly)
-		{
-			// Write results for initial state as well (i.e. at time 0)
-			this->Data() << this->RunSettings()->CurrentStep() << " 0 ";
->>>>>>> bd3f0d4c
+      
 			trajectory.push_back({0.0, {}});
 			for (auto i = SubSystemSpins.cbegin(); i != SubSystemSpins.cend(); i++)
 			{
@@ -351,12 +340,8 @@
 				// Move on to next spin space
 				nextDimension += SpinSpace->second->SpaceDimensions();
 			}
-<<<<<<< HEAD
 			if(!SilentMode)
 				this->Data() << std::endl;
-=======
-			this->Data() << std::endl;
->>>>>>> bd3f0d4c
 		}
 
 		//arma::umat locations = { {0,0,1,1},{0,1,0,1}};
@@ -377,11 +362,7 @@
 		unsigned int steps = static_cast<unsigned int>(std::abs(this->totaltime / this->timestep));
 		double InitialTimestep = this->timestep;
 		unsigned int n = 1;
-<<<<<<< HEAD
-		//auto LInitial = L;
-=======
-
-
+    
 		if(YieldOnly)
 		{
 			arma::cx_vec rho1(super_dimensions);
@@ -434,8 +415,6 @@
 			return true;
 		}
 
-
->>>>>>> bd3f0d4c
 		while(Currenttime <= this->totaltime)
 		{
 		//for (unsigned int n = 1; n <= steps; n++)
