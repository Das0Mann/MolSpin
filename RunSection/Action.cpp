--- conflicted
+++ resolved
@@ -137,13 +137,9 @@
 			if(_currentStep == this->last + 1 && this->last != 0)
 			{
 				this->Reset();
-<<<<<<< HEAD
 				//std::cout << "resetting" << std::endl; //current code assumes starting from 0, commented code assumes startitng from 1
 				int gap = this->last - (this->first - 1); //this-last - this-first //this-last - this-first
-=======
 				//std::cout << "resetting" << std::endl; //current code assumes starting from 1
-				int gap = this->last - this->first; //this-last - this-first
->>>>>>> 90b90abf
 				this->first = _currentStep; //_currentStep
 				this->last = this->first + gap - 1; //this->first + gap 
 				return;
