--- conflicted
+++ resolved
@@ -67,13 +67,8 @@
 OBJECTS = main.o $(OBJS_SPINAPI) $(OBJS_MSDPARSER) $(OBJS_RUNSECTION) $(OBJS_RUNSECTION_TASKS) $(OBJS_RUNSECTION_ACTIONS)
 CC = g++ -std=c++17		# Compiler to use
 DEBUG = -g				# Add this to LFLAGS/CFLAGS to be able to debug
-<<<<<<< HEAD
-LFLAGS = -Wall -O3 -g	# Linker Flags
-CFLAGS = -Wall -c -march=native -funroll-loops -fconcepts -g -Ofast -fopenmp  # Compile flags to .o
-=======
-LFLAGS = -Wall -Ofast -g -DARMA_DONT_PRINT_FAST_MATH_WARNING	# Linker Flags
-CFLAGS = -Wall -c -march=native -funroll-loops -fconcepts -Ofast -fopenmp -DARMA_DONT_PRINT_FAST_MATH_WARNING -g # Compile flags to .o
->>>>>>> beb7c02e
+LFLAGS = -Wall -O3 -g -DARMA_DONT_PRINT_FAST_MATH_WARNING	# Linker Flags
+CFLAGS = -Wall -c -march=native -funroll-loops -fconcepts -g -Ofast -fopenmp -DARMA_DONT_PRINT_FAST_MATH_WARNING # Compile flags to .o
 # --------------------------------------------------------------------------
 # Compilation of the main program
 # --------------------------------------------------------------------------
