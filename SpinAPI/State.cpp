--- conflicted
+++ resolved
@@ -266,27 +266,20 @@
 				// Add a function to the list of function, in the case where no funcion is provided the defualt scaler multiply function is used
 				currentSpinPair->second.push_back(std::pair<int, arma::cx_double>(mz, factor));
 				this->InitialFactors.push_back(factor);
-<<<<<<< HEAD
 				if(Func != nullptr)
-=======
-				if(Func == nullptr)
-				{
-					Func = std::make_shared<Function>(MathematicalFunctions::scalar, Function::ReturnType::d, std::to_string(FuncNum));
-				}
-				std::vector<std::string> vars = Func->GetVariable();
-				for(auto x : vars)
->>>>>>> a68d42eb
-				{
-					std::vector<std::string> vars = Func->GetVariable();
-					for(auto x : vars)
-					{
-						double var;
-						if(properties->Get(x, var))
-						{
-							Variables[x] = var;
-						}
-					}
-<<<<<<< HEAD
+        {
+				  std::vector<std::string> vars = Func->GetVariable();
+				  for(auto x : vars)
+				  {
+				  	std::vector<std::string> vars = Func->GetVariable();
+				  	for(auto x : vars)
+				  	{
+				  		double var;
+				  		if(properties->Get(x, var))
+				  		{
+				  			Variables[x] = var;
+				  		}
+				  	}
 				}	
 				if(Func == nullptr)
 				{
@@ -307,9 +300,6 @@
 				}
 				currentSpinPair->second.push_back(std::pair<int, arma::cx_double>(mz, FuncFactor));
 				//throw a error if var not found 
-=======
-				}
->>>>>>> a68d42eb
 				Functions.push_back(Func);
 				BracketDepth.push_back(depth);
 				FuncNum++;
@@ -341,16 +331,7 @@
 				// Add a function to the list of function, in the case where no function is provided the defualt scaler multiply function is used
 				currentSpinPair->second.push_back(std::pair<int, arma::cx_double>(mz, factor));
 				this->InitialFactors.push_back(factor);
-<<<<<<< HEAD
 				if(Func != nullptr)
-=======
-				if(Func == nullptr)
-				{
-					Func = std::make_shared<Function>(MathematicalFunctions::scalar, Function::ReturnType::d, std::to_string(FuncNum));
-				}
-				std::vector<std::string> vars = Func->GetVariable();
-				for(auto x : vars)
->>>>>>> a68d42eb
 				{
 					std::vector<std::string> vars = Func->GetVariable();
 					for(auto x : vars)
@@ -362,7 +343,6 @@
 						}
 					}
 				}
-<<<<<<< HEAD
 				if(Func == nullptr)
 				{
 					Func = std::make_shared<Function>(MathematicalFunctions::scalar, Function::ReturnType::d, std::to_string(FuncNum));
@@ -381,8 +361,7 @@
 					//do something
 				}
 				currentSpinPair->second.push_back(std::pair<int, arma::cx_double>(mz, FuncFactor));
-=======
->>>>>>> a68d42eb
+
 				//throw a error if var not found 
 				Functions.push_back(Func);
 				BracketDepth.push_back(depth);
