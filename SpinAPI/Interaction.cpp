/////////////////////////////////////////////////////////////////////////
// Interaction class (SpinAPI Module)
// ------------------
// Base class for interactions.
//
// Molecular Spin Dynamics Software - developed by Claus Nielsen and Luca Gerhards.
// (c) 2019 Quantum Biology and Computational Physics Group.
// See LICENSE.txt for license information.
/////////////////////////////////////////////////////////////////////////
#include <memory>
#include <iostream>
#include <Spin.h>
#include "ObjectParser.h"
#include "Interaction.h"

namespace SpinAPI
{
	// -----------------------------------------------------
	// Interaction Constructors and Destructor
	// -----------------------------------------------------
	// The constructor sets up the interaction parameters, but
	// the spin groups are read in the method ParseSpinGroups instead.
	Interaction::Interaction(std::string _name, std::string _contents) : properties(std::make_shared<MSDParser::ObjectParser>(_name, _contents)), couplingTensor(nullptr),
																		 field({0, 0, 0}), dvalue(0.0), evalue(0.0), group1(), group2(), type(InteractionType::Undefined), fieldType(InteractionFieldType::Static), tensorType(InteractionTensorType::Static), prefactor(1.0), addCommonPrefactor(true), ignoreTensors(false), isValid(true),
																		 trjHasTime(false), trjHasField(false), trjHasPrefactor(false), trjHasTensor(false), trjTime(0), trjFieldX(0), trjFieldY(0), trjFieldZ(0), trjPrefactor(0),
<<<<<<< HEAD
																		 tdFrequency(1.0), tdPhase(0.0), tdTemperature(0.0), tdDamping(0.0), tdRestoring(0.0), tdTimestep(0),  tdAxis("0 0 1"), tdPerpendicularOscillation(false), tdInitialField({0, 0, 0}), tdInitialTensor(3,3, arma::fill::zeros)
																		,tdSeed(0)//, tdFreqs(3, 3, arma::fill::zeros)//, tdFreqs({0,0,0}), tdComponents(0), tdStdev(0.0), tdMinFreq(0.0), tdMaxFreq(0.0), tdAmps{}, tdPhases{}
	{
=======
																		 tdFrequency(1.0), tdPhase(0.0), tdTemperature(0.0), tdDamping(0.0), tdRestoring(0.0), tdTimestep(0), tdAxis("0 0 1"), 
																		 tdPerpendicularOscillation(false), tdInitialField({0, 0, 0}), tdInitialTensor(3,3, arma::fill::zeros),
																		 tdComponents(0), tdStdev(0.0), tdMinFreq(0.0), tdMaxFreq(0.0)
	{	
>>>>>>> c9a95c3f
		// Is a trajectory specified?
		std::string str;
		if (this->properties->Get("trajectory", str))
		{
			// Get the directory
			std::string directory;
			if (!this->properties->Get("FileReaderDirectory", directory))
			{
				std::cout << "Warning: Failed to obtain input file directory while initializing Interaction " << this->Name() << "!\n";
				std::cout << "         This may lead to problems when trying to localize the trajectory file." << std::endl;
			}

			// Load the trajectory, and check whether something was loaded
			if (this->trajectory.Load(directory + str))
			{
				if (this->trajectory.Length() > 0)
				{
					// Get column numbers
					this->trjHasTime = this->trajectory.HasColumn("time", trjTime);
					this->trjHasPrefactor = this->trajectory.HasColumn("prefactor", trjPrefactor);
					this->trjHasField = this->trajectory.HasColumn("field.x", trjFieldX);
					this->trjHasField &= this->trajectory.HasColumn("field.y", trjFieldY);
					this->trjHasField &= this->trajectory.HasColumn("field.z", trjFieldZ);

				}
			}
			else
			{
				std::cout << "ERROR: Failed to load trajectory \"" << (directory + str) << "\" for Interaction object \"" << this->Name() << "\"!" << std::endl;
			}
		}

		// Get the type of the interaction
		if (this->properties->Get("type", str))
		{

			if (str.compare("onespin") == 0 || str.compare("singlespin") == 0 || str.compare("zeeman") == 0)
			{

				// A onespin interaction should have a field attached, either directly or through a trajectory
				arma::vec inField = arma::zeros<arma::vec>(3);
				// std::map<std::string, std::string> fields = this->properties->GetFields();
				// for (const auto& pair : fields) {
        		// 	std::cout << pair.first << ": " << pair.second << std::endl;
    			// }

				this->properties->Get("field", inField);

				if (this->properties->Get("field", inField) || this->trjHasField)
				{
					this->field = inField;
					this->type = InteractionType::SingleSpin;
				}

			}
			else if (str.compare("twospin") == 0 || str.compare("doublespin") == 0 || str.compare("hyperfine") == 0 || str.compare("dipole") == 0)
			{
				this->type = InteractionType::DoubleSpin;
			}
			else if (str.compare("exchange") == 0)
			{
				this->type = InteractionType::Exchange;
			}
			else if (str.compare("zfs") == 0)
			{
				this->type = InteractionType::Zfs;

				double indvalue, inevalue;
				this->Properties()->Get("dvalue", indvalue);
				this->Properties()->Get("evalue", inevalue);

				this->dvalue = indvalue;
				this->evalue = inevalue;
			}
		}

		// If we have a valid interaction type, read the other parameters
		if (this->type != InteractionType::Undefined)
		{	

			Tensor inTensor(0);
			if (this->properties->Get("tensor", inTensor))
			{
				this->couplingTensor = std::make_shared<Tensor>(inTensor);
				// std::cout << couplingTensor->anisotropic << std::endl;

			}

			this->properties->Get("prefactor", this->prefactor);
			this->properties->Get("commonprefactor", this->addCommonPrefactor);
			this->properties->Get("ignoretensors", this->ignoreTensors);
		}

		// One-spin interactions can have a time-dependent field
		if (this->type == InteractionType::SingleSpin)
		{
			// Do we have a trajectory entry for field? Note that the trajectory may not have a time column, in which case there will be no time dependence
			if (this->trjHasField)
			{
				this->fieldType = InteractionFieldType::Trajectory;
			}

			if (this->properties->Get("fieldtype", str) || this->properties->Get("timedependence", str))
			{
				if (this->trjHasField)
				{
					std::cout << "Warning: Ignored fieldtype for Interaction \"" << this->Name() << "\"! Using trajectory instead." << std::endl;
				}
				// Figure out what type of time-dependence should be used
				else if (str.compare("linearpolarized") == 0 || str.compare("linearpolarization") == 0 || str.compare("oscillating") == 0)
				{
					this->fieldType = InteractionFieldType::LinearPolarization;
					this->properties->Get("frequency", this->tdFrequency);
					this->properties->Get("phase", this->tdPhase);
				}
				else if (str.compare("circularpolarized") == 0 || str.compare("circularpolarization") == 0)
				{
					this->fieldType = InteractionFieldType::CircularPolarization;
					this->properties->Get("frequency", this->tdFrequency);
					this->properties->Get("phase", this->tdPhase);
					this->properties->Get("axis", this->tdAxis);
					this->properties->Get("perpendicularoscillations", this->tdPerpendicularOscillation);
				}
<<<<<<< HEAD
				// else if (str.compare("broadband") == 0)
				// {
				// 	std::cout << "BROADBAND" << std::endl;
				// 	this->fieldType = InteractionFieldType::BroadbandNoise;
				// 	this->properties->Get("minfreq", this->tdMinFreq);
				// 	this->properties->Get("maxfreq", this->tdMaxFreq);
				// 	this->properties->Get("stdev", this->tdStdev);
				// 	this->properties->Get("components", this->tdComponents);

				// 	std::random_device rand_dev;		// random number generator
				// 	std::mt19937 generator(rand_dev());

				// 	//distributions for broadband noise
				// 	std::normal_distribution<double> amp_dist(0.0, this->tdStdev);
				// 	std::uniform_real_distribution<double> phase_dist(0, 2.0 * M_PI);
				// 	std::uniform_real_distribution<double> freq_dist(this->tdMinFreq, this->tdMaxFreq);

				// 	std::vector<double> amps;
				// 	std::vector<double> freqs;
				// 	std::vector<double> phases;

				// 	for(int i_comp=0; i_comp<this->tdComponents; i_comp++){
				// 		double phase = phase_dist(generator);
				// 		double freq = freq_dist(generator);
				// 		double amp = amp_dist(generator);

				// 		phases.push_back(phase);
				// 		freqs.push_back(freq);
				// 		amps.push_back(amp);
				// 	}

				// 	this->tdPhases = phases;
				// 	this->tdFreqs = freqs;
				// 	this->tdAmps = amps;
				// 	//TODO: should have the option to sample random orientations
				// }
=======
				else if (str.compare("broadband") == 0)
				{
					std::cout << "BROADBAND" << std::endl;
					this->tensorType = InteractionTensorType::BroadbandNoise;
					this->properties->Get("minfreq", this->tdMinFreq);
					this->properties->Get("maxfreq", this->tdMaxFreq);
					this->properties->Get("stdev", this->tdStdev);
					this->properties->Get("components", this->tdComponents);

					std::random_device rand_dev;		// random number generator
					std::mt19937 generator(rand_dev());

					//distributions for broadband noise
					std::normal_distribution<double> amp_dist(0.0, this->tdStdev);
					std::uniform_real_distribution<double> phase_dist(0, 2.0 * M_PI);
					std::uniform_real_distribution<double> freq_dist(this->tdMinFreq, this->tdMaxFreq);

					std::vector<double> amps;
					std::vector<double> freqs;
					std::vector<double> phases;

					for(int i_comp=0; i_comp<this->tdComponents; i_comp++){
						double phase = phase_dist(generator);
						double freq = freq_dist(generator);
						double amp = amp_dist(generator);

						phases.push_back(phase);
						freqs.push_back(freq);
						amps.push_back(amp);
					}

					this->tdPhases = phases;
					this->tdFreqs = freqs;
					this->tdAmps = amps;
					//TODO: should have the option to sample random orientations
				}
>>>>>>> c9a95c3f
				else
				{
					std::cout << "Warning: Unknown fieldtype for Interaction \"" << this->Name() << "\"! Assuming static field." << std::endl;
				}
			}

			// Save the initial field - used only for time-dependent interactions where Actions cannot change the field
			this->tdInitialField = this->field;

			// Set the time to 0 by default
			if (this->HasFieldTimeDependence())
				this->SetTime(0.0);
		}

		/////////////////////////////////////////////////////////////////////////////////////////////////////////////////////////
		//////////////////////////////////////////PIP ADDITIONS /////////////////////////////////////////////////////////////////
		/////////////////////////////////////////////////////////////////////////////////////////////////////////////////////////

		// Double-spin interactions can have a time-dependent tensor
		if (this->type == InteractionType::DoubleSpin)
		{

			if (this->properties->Get("tensortype", str))
			{	

				// Tensor inTensor(0);
				// this->couplingTensor = std::make_shared<Tensor>(inTensor);
				// this->properties->Get("tensor", inTensor);

				// Do we have a trajectory entry for tensor? Note that the trajectory may not have a time column, in which case there will be no time dependence
				if (this->trjHasTensor)
				{	
					this->tensorType = InteractionTensorType::Trajectory;
					std::cout << "Warning: Ignored tensortype for Interaction \"" << this->Name() << "\"! Using trajectory instead." << std::endl;
				}
				// Figure out what type of time-dependence should be used
				else if (str.compare("sinmat") == 0)
				{
					this->tensorType = InteractionTensorType::SinMat;
					this->properties->Get("frequency", this->tdFrequency);
					this->properties->Get("phase", this->tdPhase);
				}
				else if (str.compare("gaussian") == 0)
				{
					this->tensorType = InteractionTensorType::GaussianNoise;
					this->properties->Get("temperature", this->tdTemperature);
					this->properties->Get("damping", this->tdDamping);
					this->properties->Get("restoring", this->tdRestoring);
					this->properties->Get("timestep", this->tdTimestep);
				}
				else if (str.compare("broadband") == 0)
				{
					this->tensorType = InteractionTensorType::BroadbandNoise;
					this->properties->Get("minfreq", this->tdFrequency);
					this->properties->Get("maxfreq", this->tdPhase);
					this->properties->Get("stdev", this->tdStdev);
					this->properties->Get("components", this->tdComponents);
				}

				
				//fill in all the other options

				else
				{
					std::cout << "Warning: Unknown tensortype for Interaction \"" << this->Name() << "\"! Assuming static field." << std::endl;
				}
			
			}

			//Set the time to 0 by default
			if (this->HasTensorTimeDependence())
			{	
				this->tdInitialTensor = couplingTensor->LabFrame();
				this->SetTime(0.0);
			}
		}

		/////////////////////////////////////////////////////////////////////////////////////////////////////////////////////////
		//////////////////////////////////////////PIP ADDITIONS /////////////////////////////////////////////////////////////////
		/////////////////////////////////////////////////////////////////////////////////////////////////////////////////////////
	}

	Interaction::Interaction(const Interaction &_interaction) : properties(_interaction.properties), couplingTensor(_interaction.couplingTensor), field(_interaction.field), dvalue(_interaction.dvalue), evalue(_interaction.evalue),
																group1(_interaction.group1), group2(_interaction.group2), type(_interaction.type), fieldType(_interaction.fieldType),
																prefactor(_interaction.prefactor), addCommonPrefactor(_interaction.addCommonPrefactor), ignoreTensors(_interaction.ignoreTensors), isValid(_interaction.isValid),
																trjHasTime(_interaction.trjHasTime), trjHasField(_interaction.trjHasField), trjHasPrefactor(_interaction.trjHasPrefactor), trjHasTensor(_interaction.trjHasTensor),
																trjTime(_interaction.trjTime), trjFieldX(_interaction.trjFieldX), trjFieldY(_interaction.trjFieldY), trjFieldZ(_interaction.trjFieldZ),
																trjPrefactor(_interaction.trjPrefactor), tdFrequency(_interaction.tdFrequency), tdPhase(_interaction.tdPhase), tdTemperature(_interaction.tdTemperature), 
<<<<<<< HEAD
																tdDamping(_interaction.tdDamping), tdRestoring(_interaction.tdRestoring), tdTimestep(_interaction.tdTimestep),  tdAxis(_interaction.tdAxis), tdPerpendicularOscillation(_interaction.tdPerpendicularOscillation), 
																tdInitialField(_interaction.tdInitialField), tdInitialTensor(_interaction.tdInitialTensor),//, tdStdev(_interaction.tdStdev), tdMinFreq(_interaction.tdMinFreq), tdMaxFreq(_interaction.tdMaxFreq), tdComponents(_interaction.tdComponents)
																tdSeed(_interaction.tdSeed)//, tdFreqs(_interaction.tdFreqs)//, tdAmps(_interaction.tdAmps), tdPhases(_interaction.tdPhases)
=======
																tdDamping(_interaction.tdDamping), tdRestoring(_interaction.tdRestoring), tdTimestep(_interaction.tdTimestep), tdAxis(_interaction.tdAxis), tdPerpendicularOscillation(_interaction.tdPerpendicularOscillation), 
																tdInitialField(_interaction.tdInitialField), tdInitialTensor(_interaction.tdInitialTensor), tdStdev(_interaction.tdStdev), tdMinFreq(_interaction.tdMinFreq), tdMaxFreq(_interaction.tdMaxFreq), tdComponents(_interaction.tdComponents)
>>>>>>> c9a95c3f
	{
	}

	Interaction::~Interaction()
	{
	}
	// -----------------------------------------------------
	// Operators
	// -----------------------------------------------------
	const Interaction &Interaction::operator=(const Interaction &_interaction)
	{	
		this->properties = std::make_shared<MSDParser::ObjectParser>(*(_interaction.properties));
		this->couplingTensor = _interaction.couplingTensor;
		this->field = _interaction.field;
		this->dvalue = _interaction.dvalue;
		this->evalue = _interaction.evalue;
		this->type = _interaction.type;
		this->fieldType = _interaction.fieldType;
		this->prefactor = _interaction.prefactor;
		this->addCommonPrefactor = _interaction.addCommonPrefactor;
		this->ignoreTensors = _interaction.ignoreTensors;
		this->isValid = _interaction.isValid;

		this->trjHasTime = _interaction.trjHasTime;
		this->trjHasField = _interaction.trjHasField;
		this->trjHasTensor = _interaction.trjHasTensor;
		this->trjHasPrefactor = _interaction.trjHasPrefactor;
		this->trjTime = _interaction.trjTime;
		this->trjFieldX = _interaction.trjFieldX;
		this->trjFieldY = _interaction.trjFieldY;
		this->trjFieldZ = _interaction.trjFieldZ;
		this->trjPrefactor = _interaction.trjPrefactor;

		this->tdFrequency = _interaction.tdFrequency;
		this->tdPhase = _interaction.tdPhase;
<<<<<<< HEAD
		// this->tdStdev = _interaction.tdStdev;
		// this->tdMinFreq = _interaction.tdMinFreq;
		// this->tdMaxFreq = _interaction.tdMaxFreq;
		// this->tdAmps = _interaction.tdAmps;
		//this->tdFreqs = _interaction.tdFreqs;
		// this->tdPhases = _interaction.tdPhases;
		// this->tdComponents = _interaction.tdComponents;
=======
		this->tdStdev = _interaction.tdStdev;
		this->tdMinFreq = _interaction.tdMinFreq;
		this->tdMaxFreq = _interaction.tdMaxFreq;
		this->tdComponents = _interaction.tdComponents;

>>>>>>> c9a95c3f
		this->tdAxis = _interaction.tdAxis;
		this->tdPerpendicularOscillation = _interaction.tdPerpendicularOscillation;
		this->tdInitialField = _interaction.tdInitialField;
		this->tdInitialTensor = _interaction.tdInitialTensor;
		this->tdTemperature = _interaction.tdTemperature;
		this->tdDamping = _interaction.tdDamping;
		this->tdRestoring = _interaction.tdRestoring;
		this->tdTimestep = _interaction.tdTimestep;
<<<<<<< HEAD
		this->tdSeed = _interaction.tdSeed;
		// this->tdFreqs = _interaction.tdFreqs;
=======
>>>>>>> c9a95c3f

		return (*this);
	}
	// -----------------------------------------------------
	// Public methods
	// -----------------------------------------------------
	std::string Interaction::Name() const
	{
		return this->properties->Name();
	}

	bool Interaction::IsValid() const
	{
		if(!isValid) { return false; } //by default this function should never return at this point; the only time it should ever return is if the interaction hasn't been assigned a subsystem in a task where subsystems are used 
		
		if (this->type == InteractionType::SingleSpin && !this->group1.empty())
			return true;
		else if (this->type == InteractionType::DoubleSpin && !this->group1.empty() && !this->group2.empty())
			return true;
		else if (this->type == InteractionType::Exchange && !this->group1.empty() && !this->group2.empty())
			return true;
		else if (this->type == InteractionType::Zfs && !this->group1.empty())
			return true;

		return false;
	}
	// -----------------------------------------------------
	// Property methods
	// -----------------------------------------------------
	// Returns the field vector
	const arma::vec Interaction::Field() const
	{
		return this->field;
	}

	// Returns the D value for Zfs
	const double Interaction::Dvalue() const
	{
		return this->dvalue;
	}

	// Returns the E value for Zfs
	const double Interaction::Evalue() const
	{
		return this->evalue;
	}

	// Returns the prefactor value
	const double Interaction::Prefactor() const
	{
		return this->prefactor;
	}

	// Checks whether the interaction is time-dependent
	bool Interaction::HasFieldTimeDependence() const
	{
		if (this->fieldType != InteractionFieldType::Static)
			return true;

		return false;
	}

	bool  Interaction::HasTensorTimeDependence() const
	{
		if (this->tensorType != InteractionTensorType::Static)
			return true;

		return false;
	}


	// Checks whether the interaction is time-dependent
	bool Interaction::HasTimeDependence() const
	{
		if ((this->type == InteractionType::SingleSpin && this->HasFieldTimeDependence()) || (this->trjHasTime && this->trjHasPrefactor) || (this->HasTensorTimeDependence()))
			return true;

		if (this->trjHasTime)
		{
			return true;
		}

		return false;
	}

	//TODO : ADD IN TENSOR TIMEDEPENDENCE CONDITIONAL METHODS
	

	// -----------------------------------------------------
	// Trajectory-related methods
	// -----------------------------------------------------
	// Returns the length of the trajectory, if any
	unsigned int Interaction::TrajectoryLength() const
	{
		return this->trajectory.Length();
	}

	// Set the current state of the Interaction to a specific step in the trajectory (row in the trajectory file)
	bool Interaction::SetTrajectoryStep(unsigned int _step)
	{
		// Make sure that we have a trajectory
		if (this->trajectory.Length() < 1 || _step >= this->trajectory.Length())
		{
			if (this->couplingTensor != nullptr)
				return this->couplingTensor->SetTrajectoryStep(_step); // The tensor might also have a trajectory, so don't return false without asking the tensor...
			else
				return false;
		}

		// Check whether the requested trajectory step is valid
		if (_step < this->trajectory.Length())
		{
			// Get the prefactor at the requested trajectory step
			if (this->trjHasPrefactor)
				this->prefactor = this->trajectory.Get(_step, this->trjPrefactor);

			// Get the field at the requested trajectory step
			if (this->trjHasField && this->fieldType == InteractionFieldType::Trajectory)
			{
				arma::vec tmp = arma::zeros<arma::vec>(3);
				tmp(0) = this->trajectory.Get(_step, this->trjFieldX);
				tmp(1) = this->trajectory.Get(_step, this->trjFieldY);
				tmp(2) = this->trajectory.Get(_step, this->trjFieldZ);
				this->field = tmp;
			}

			// Also set the trajectory step for the tensor, if possible
			// TODO: Consider what should happen if tensor trajectory length is different from interaction object trajectory length
			if (this->couplingTensor != nullptr)
				this->couplingTensor->SetTrajectoryStep(_step);
		}

		return true;
	}

	// Set the current state of the tensor to a specific time defined either in the trajectory (requires a "time" column in the trajectory) or the time-dependence function of the field
	bool Interaction::SetTime(double _time)
	{
		// Set the time for the tensor; the tensor trajectory is independent of the trajectory/time dependence of the interaction object
		if (this->couplingTensor != nullptr &&  this->trjHasTime)
			this->couplingTensor->SetTime(_time);

		// If we have a trajectory, which has a "time" column
		if (this->trajectory.Length() > 0 && this->trjHasTime)
		{
			// Get the row corresponding to the time right after (or at) the requested time
			unsigned int row = 0;
			double timestepAbove = 0.0;
			if (!this->trajectory.FirstRowEqGreaterThan(_time, this->trjTime, row, timestepAbove))
			{
				// If no such time was found, i.e. we are past the last element of the trajectory, use the last step of the trajectory
				this->SetTrajectoryStep(this->trajectory.Length() - 1);
			}
			else if (row == 0)
			{
				// If the specified time is before the first element of the trajectory, use the first step of the trajectory
				this->SetTrajectoryStep((unsigned int)0);
			}
			else
			{
				// Prepare a linear interpolation
				double timestepBelow = this->trajectory.Get(row - 1, trjTime);			  // Get time at previous step
				double l = 1 - (timestepAbove - _time) / (timestepAbove - timestepBelow); // Get linear interpolation factor, i.e. a number between 0 and 1, where 0 = previous time step and 1 = next time step in the trajectory

				// Get a linear interpolation for the prefactor
				if (this->trjHasPrefactor)
					this->prefactor = this->trajectory.Get(row, this->trjPrefactor) * l + this->trajectory.Get(row - 1, this->trjPrefactor) * (1 - l);

				// Get a linear interpolation for the field vector
				if (this->trjHasField && this->fieldType == InteractionFieldType::Trajectory)
				{
					arma::vec tmp = arma::zeros<arma::vec>(3);
					tmp(0) = this->trajectory.Get(row, this->trjFieldX) * l + this->trajectory.Get(row - 1, this->trjFieldX) * (1 - l);
					tmp(1) = this->trajectory.Get(row, this->trjFieldY) * l + this->trajectory.Get(row - 1, this->trjFieldY) * (1 - l);
					tmp(2) = this->trajectory.Get(row, this->trjFieldZ) * l + this->trajectory.Get(row - 1, this->trjFieldZ) * (1 - l);
					this->field = tmp;
				}
			}
		}

		// Apply the right time-dependence function if not using a trajectory or static field
		if (this->fieldType == InteractionFieldType::LinearPolarization)
			this->field = FieldTimeDependenceLinearPolarization(this->tdInitialField, _time, this->tdFrequency, this->tdPhase);
		else if (this->fieldType == InteractionFieldType::CircularPolarization)
			this->field = FieldTimeDependenceCircularPolarization(this->tdInitialField, _time, this->tdFrequency, this->tdPhase, this->tdAxis, this->tdPerpendicularOscillation);
<<<<<<< HEAD
		// else if (this->fieldType == InteractionFieldType::BroadbandNoise)
		// 	this->field = FieldTimeDependenceBroadbandNoise(this->tdInitialField, _time, this->tdAmps, this->tdFreqs, this->tdPhases, this->tdComponents);
		
=======
		else if (this->fieldType == InteractionFieldType::BroadbandNoise)
			this->field = FieldTimeDependenceBroadbandNoise(this->tdInitialField, _time, this->tdAmps, this->tdFreqs, this->tdPhases, this->tdComponents);

>>>>>>> c9a95c3f
		/////////////////////////////////////////////////////////////////////////////////////////////////////
		///////////////////////////// TENSOR TIMEDEP FUNCTIONS IN HERE //////////////////////////////////////
		if (this->tensorType == InteractionTensorType::SinMat){
			TensorTimeDependenceSinMat(this->tdInitialTensor, _time, this->tdFrequency, this->tdPhase);
		}
		//TODO: COULD DEFINE RANDOM SEED HERE
		
		else if (this->tensorType == InteractionTensorType::GaussianNoise){
			TensorTimeDependenceGaussianNoise(this->tdInitialTensor, _time, this->tdTimestep, this->tdTemperature, this->tdDamping, this->tdRestoring);
		}
		// else if(this->tensorType == InteractionTensorType::Broadband){
		// 	TensorTimeDependenceBroadbandNoise(this->tdInitialTensor);
		// }
		/////////////////////////////////////////////////////////////////////////////////////////////////////
		return true;
	}

	// -----------------------------------------------------
	// Access to custom properties
	// -----------------------------------------------------
	std::shared_ptr<const MSDParser::ObjectParser> Interaction::Properties() const
	{
		return this->properties;
	}

	// -----------------------------------------------------
	// Public method to read spins into group1 and group2,
	// returns false if some spins were not found
	// -----------------------------------------------------
	bool Interaction::ParseSpinGroups(const std::vector<spin_ptr> &_spinlist)
	{
		bool createdSpinLists = false;

		if (this->type == InteractionType::SingleSpin || this->type == InteractionType::Zfs)
		{
			// Attempt to get a list of spins from the input file
			std::string str;
			if (!this->properties->Get("spins", str) && !this->properties->Get("group1", str))
				return false;

			createdSpinLists = this->AddSpinList(str, _spinlist, this->group1);
		}
		else if (this->type == InteractionType::DoubleSpin || this->type == InteractionType::Exchange)
		{
			// Attempt to get a list of spins from the input file
			std::string str1;
			std::string str2;
			if (!this->properties->Get("group1", str1) || !this->properties->Get("group2", str2))
				return false;

			createdSpinLists = this->AddSpinList(str1, _spinlist, this->group1);
			createdSpinLists &= this->AddSpinList(str2, _spinlist, this->group2, &(this->group1)); // Cross-check with group1 as a spin can be in only one of the groups
		}

		// Check whether we were successful
		if (!createdSpinLists)
		{
			this->group1.clear();
			this->group2.clear();
			return false;
		}

		return true;
	}

	// Splits the string into spin names, find the corresponding spins in _spinlist and adds them to _group
	// Private helper method for the ParseSpinGroups method
	bool Interaction::AddSpinList(const std::string &_names, const std::vector<spin_ptr> &_spinlist, std::vector<spin_ptr> &_group, const std::vector<spin_ptr> *_crossCheck)
	{
		// Iterate through the spin name (while-loop) with a ',' delimiter
		std::stringstream ss(_names);
		bool spin_was_found;
		std::string str;
		while (std::getline(ss, str, ','))
		{
			spin_was_found = false;

			// Get the spin with the name held by str
			for (auto i = _spinlist.cbegin(); i != _spinlist.cend(); i++)
			{
				if ((*i)->Name().compare(str) == 0)
				{
					// Perform crosscheck if requested
					if (_crossCheck != nullptr && std::find((*_crossCheck).cbegin(), (*_crossCheck).cend(), (*i)) != (*_crossCheck).cend())
						return false;

					// Make sure we don't have duplicates in the spin group
					if (std::find(_group.cbegin(), _group.cend(), (*i)) != _group.cend())
						return false;

					// Add it to the group
					_group.push_back(*i);
					spin_was_found = true;
					break;
				}
			}

			if (!spin_was_found)
				return false;
		}

		return true;
	}
	// -----------------------------------------------------
	// Public spin list methods
	// -----------------------------------------------------
	// Returns a list of spins such that no spins in the list interacts with a spin outside the list (via the current Interaction object)
	std::vector<spin_ptr> Interaction::CompleteSet(const spin_ptr &_spin) const
	{
		std::vector<spin_ptr> result(1); // Only allocate space for a single spin_ptr by default

		// Only the DoubleSpin interaction type couples spins.
		// If the spin is found in either group, return a list containing the set-theoretic union of the groups
		if (this->type == InteractionType::DoubleSpin &&
			(std::find(this->group1.cbegin(), this->group1.cend(), _spin) != this->group1.cend() || std::find(this->group2.cbegin(), this->group2.cend(), _spin) != this->group2.cend()))
		{
			result.reserve(this->group1.size() + this->group2.size());				   // Reserve space for both groups to avoid more than 1 reallocation
			result.insert(result.begin(), this->group1.cbegin(), this->group1.cend()); // Insert at the beginning of the vector
			result.insert(result.end(), this->group2.cbegin(), this->group2.cend());   // Insert after the previously inserted spins
		}
		else if (this->type == InteractionType::Exchange &&
				 (std::find(this->group1.cbegin(), this->group1.cend(), _spin) != this->group1.cend() || std::find(this->group2.cbegin(), this->group2.cend(), _spin) != this->group2.cend()))
		{
			result.reserve(this->group1.size() + this->group2.size());				   // Reserve space for both groups to avoid more than 1 reallocation
			result.insert(result.begin(), this->group1.cbegin(), this->group1.cend()); // Insert at the beginning of the vector
			result.insert(result.end(), this->group2.cbegin(), this->group2.cend());   // Insert after the previously inserted spins
		}
		else if (this->type == InteractionType::Zfs &&
				 (std::find(this->group1.cbegin(), this->group1.cend(), _spin) != this->group1.cend() || std::find(this->group2.cbegin(), this->group2.cend(), _spin) != this->group2.cend()))
		{
			result.reserve(this->group1.size() + this->group2.size());				   // Reserve space for both groups to avoid more than 1 reallocation
			result.insert(result.begin(), this->group1.cbegin(), this->group1.cend()); // Insert at the beginning of the vector
			result.insert(result.end(), this->group2.cbegin(), this->group2.cend());   // Insert after the previously inserted spins
		}
		else
		{
			// If the spin is not in either group, the spin itself forms a complete set with respect to the current interaction object
			result.push_back(_spin);
		}

		return result;
	}

	// Extends the list of spins such that no spins in the list interacts with a spin outside the list (via the current Interaction object)
	// NOTE: The order of the spins in the list is changed if and only if the list is extended.
	bool Interaction::CompleteSet(std::vector<spin_ptr> &_list) const
	{
		bool was_extended = false;

		// Only the DoubleSpin interaction type couples spins
		if (this->type == InteractionType::DoubleSpin || this->type == InteractionType::Exchange)
		{
			bool containsInteractingSpins = false;

			// Loop through all elements in the list
			for (auto i = _list.cbegin(); i != _list.cend(); i++)
			{
				// Check whether any of the spins in the list are coupled to another spin via the current Interaction object
				if (std::find(this->group1.cbegin(), this->group1.cend(), (*i)) != this->group1.cend() || std::find(this->group2.cbegin(), this->group2.cend(), (*i)) != this->group2.cend())
				{
					containsInteractingSpins = true;
					break;
				}
			}

			// There are interacting spins in the list, so we may need to extend it
			if (containsInteractingSpins)
			{
				// First get a temporary list that is the set-theoretic completion of the given list
				std::vector<spin_ptr> tmpvec;											  // Make a temporary list...
				tmpvec.reserve(_list.size() + this->group1.size() + this->group2.size()); // ...and reserve memory to hold the following three inserts
				tmpvec.insert(tmpvec.end(), _list.cbegin(), _list.cend());				  // Insert all elements from the list
				tmpvec.insert(tmpvec.end(), this->group1.cbegin(), this->group1.cend());  // Insert all elements from group1
				tmpvec.insert(tmpvec.end(), this->group2.cbegin(), this->group2.cend());  // Insert all elements from group2
				std::sort(tmpvec.begin(), tmpvec.end());								  // Sort the elements
				auto newEnd = std::unique(tmpvec.begin(), tmpvec.end());				  // Remove duplicates (requires list to be sorted)
				tmpvec.resize(std::distance(tmpvec.begin(), newEnd));					  // Shrink vector size to get rid of removed objects (std::unique cannot do that)

				// Then check if we added new elements in the process
				if (tmpvec.size() > _list.size())
				{
					// Replace the list with the temporary one, if the temporary list was an extension
					_list = tmpvec;
					was_extended = true;
				}
			}
		}

		return was_extended;
	}

	// Public method to check whether a list of spins is complete,
	// i.e. does not interact with any spins outside the list
	bool Interaction::IsComplete(const std::vector<spin_ptr> &_list) const
	{
		unsigned int group1Elements = 0;
		unsigned int group2Elements = 0;

		// Loop through all elements in the list
		for (auto i = _list.cbegin(); i != _list.cend(); i++)
		{
			// Count number of elements from group1 found in the list
			if (std::find(this->group1.cbegin(), this->group1.cend(), (*i)) != this->group1.cend())
				++group1Elements;

			// Count number of elements from group2 found in the list
			if (std::find(this->group2.cbegin(), this->group2.cend(), (*i)) != this->group2.cend())
				++group2Elements;
		}

		// If an element from group1 is present, all elements from group2 must be present, and vice versa
		if (group1Elements > 0 && group2Elements < this->group2.size())
			return false;
		else if (group2Elements > 0 && group1Elements < this->group1.size())
			return false;

		return true;
	}
	// -----------------------------------------------------
	// Methods to create ActionTarget objects
	// -----------------------------------------------------
	// Create ActionVectors
	std::vector<RunSection::NamedActionVector> Interaction::CreateActionVectors(const std::string &_system)
	{
		std::vector<RunSection::NamedActionVector> vectors;

		if (this->IsValid())
		{
			if (this->type == InteractionType::SingleSpin)
			{
				// The field vector
				RunSection::ActionVector fieldVector = RunSection::ActionVector(this->field, &CheckActionVectorInteractionField, this->HasFieldTimeDependence());
				vectors.push_back(RunSection::NamedActionVector(_system + "." + this->Name() + ".field", fieldVector));

				// Allows changing the base field used by time-dependence functions
				if (this->HasFieldTimeDependence() && this->fieldType != InteractionFieldType::Trajectory)
				{
					RunSection::ActionVector initialfieldVector = RunSection::ActionVector(this->tdInitialField, &CheckActionVectorInteractionField);
					vectors.push_back(RunSection::NamedActionVector(_system + "." + this->Name() + ".basefield", initialfieldVector));
				}

				// The axis of circular polarized oscillating fields
				if (this->fieldType == InteractionFieldType::CircularPolarization)
				{
					RunSection::ActionVector oscaxisVector = RunSection::ActionVector(this->tdAxis, &CheckActionVectorInteractionField);
					vectors.push_back(RunSection::NamedActionVector(_system + "." + this->Name() + ".axis", oscaxisVector));
				}
			}
		}

		return vectors;
	}

	// Create ActionScalars
	std::vector<RunSection::NamedActionScalar> Interaction::CreateActionScalars(const std::string &_system)
	{
		std::vector<RunSection::NamedActionScalar> scalars;

		if (this->IsValid())
		{
			// We should always have a scalar for the prefactor
			RunSection::ActionScalar prefactorScalar = RunSection::ActionScalar(this->prefactor, &CheckActionScalarInteractionPrefactor, this->trjHasPrefactor);
			scalars.push_back(RunSection::NamedActionScalar(_system + "." + this->Name() + ".prefactor", prefactorScalar));

			// There may be additional scalars for singlespin interactions
			if (this->type == InteractionType::SingleSpin)
			{
				// Frequency and phase
				if (this->fieldType == InteractionFieldType::LinearPolarization || this->fieldType == InteractionFieldType::CircularPolarization)
				{
					RunSection::ActionScalar frequencyScalar = RunSection::ActionScalar(this->tdFrequency, nullptr);
					scalars.push_back(RunSection::NamedActionScalar(_system + "." + this->Name() + ".frequency", frequencyScalar));

					RunSection::ActionScalar phaseScalar = RunSection::ActionScalar(this->tdPhase, nullptr);
					scalars.push_back(RunSection::NamedActionScalar(_system + "." + this->Name() + ".phase", phaseScalar));
				}
			}
		}

		return scalars;
	}

	// Method that calls the methods to generate ActionVectors and ActionScalars and inserts them into the given collections
	void Interaction::GetActionTargets(std::vector<RunSection::NamedActionScalar> &_scalars, std::vector<RunSection::NamedActionVector> &_vectors, const std::string &_system)
	{
		// Get ActionTargets from private methods
		auto scalars = this->CreateActionScalars(_system);
		auto vectors = this->CreateActionVectors(_system);

		// Insert them
		_scalars.insert(_scalars.end(), scalars.begin(), scalars.end());
		_vectors.insert(_vectors.end(), vectors.begin(), vectors.end());

		// If we have a tensor assigned, also add the ActionTargets of the Tensor
		if (this->couplingTensor != nullptr)
			this->couplingTensor->GetActionTargets(_scalars, _vectors, _system + "." + this->Name());
	}

	// -----------------------------------------------------
	// Non-member non-friend time-dependent tensor functions
	// -----------------------------------------------------
	//TODO: THESE PROBABLY NEED TO BE NON MEMBER FUNCTIONS
	//make a matrix with sinusoidal modulation on one tensor component
	void Interaction::TensorTimeDependenceSinMat(arma::mat _m, double _time, double _frequency, double _phase)
	{
		_m(0,0) = _m(0,0);
		_m(0,1) = _m(0,1);
		_m(0,2) = _m(0,2) * cos(_frequency * _time + _phase);
		_m(1,0) = _m(1,0);
		_m(1,1) = _m(1,1);
		_m(1,2) = _m(1,2);
		_m(2,0) = _m(2,0)  * cos(_frequency * _time + _phase);
		_m(2,1) = _m(2,1);
		_m(2,2) = _m(2,2);

		this->couplingTensor->SetTensor(_m);
	}
	//Applies Gaussian noise to each tensor component
	void Interaction::TensorTimeDependenceGaussianNoise(arma::mat _m, double _time, double _timestep, double _temperature, double _damping,  double _restoring)
	{	
		//TODO: check behaviour is as expected
		double k_B = 1.380649e-23;
		double D = (k_B * _temperature) / _damping;
<<<<<<< HEAD
		
		//get the tensor from the previous time point
		arma::mat labTensor = this->couplingTensor->LabFrame();
	
		// Random Number Generator Preparation
		std::random_device rand_dev;		// random number generator
		std::mt19937 generator(rand_dev()); // random number generator
		// std::cout << "Seed number is " << _seed  << std::endl; //TODO: should we allow random seed to be parsed to interaction?
		// generator.seed(_seed);
=======

		_m = this->couplingTensor->LabFrame();

		// Random Number Generator Preparation - TODO: could move this to the constructor
		std::random_device rand_dev;		// random number generator
		std::mt19937 generator(rand_dev()); // random number generator

		//TODO: sort out random seed
		bool autoseed;
		this->Properties()->Get("autoseed", autoseed) ;
		std::cout << autoseed << std::endl;

		if (!autoseed)
		{
			std::cout << "Autoseed is off." << std::endl;
			double seednumber;
			this->Properties()->Get("seed", seednumber);
			if (seednumber != 0)
			{
				generator.seed(seednumber);
				std::cout << "Seed number is " << seednumber << "." << std::endl;
			}
			else
			{
				std::cout << "Undefined seed number! Setting to default of 1." << std::endl;
				std::cout << "# ERROR: undefined seed number! Setting to default of 1." << std::endl;
				seednumber = 1;
			}
		}
		else
		{
			std::cout << "Autoseed is on." << std::endl;
		}
>>>>>>> c9a95c3f
		std::normal_distribution<double> dist(0.0, std::sqrt(2.0 * D * _timestep));

		double A_xx = labTensor(0,0); double A_yy = labTensor(1,1); double A_zz = labTensor(2,2);
		double A_xy = labTensor(0,1); double A_xz = labTensor(0,2); double A_yz = labTensor(1,2);

		double noise_xx = dist(generator);
		double noise_yy = dist(generator);
		double noise_zz = dist(generator);
		double noise_xy = dist(generator);
		double noise_xz = dist(generator);
		double noise_yz = dist(generator);

<<<<<<< HEAD
		// A_xx = A_xx + (-_restoring * (A_xx - _m(0,0))) * _timestep + noise_xx;
		// A_yy = A_yy + (-_restoring * (A_yy - _m(1,1))) * _timestep + noise_yy;
		// A_zz = A_zz + (-_restoring * (A_zz - _m(2,2))) * _timestep + noise_zz;
		// A_xy = A_xy + (-_restoring * (A_xy - _m(0,1))) * _timestep + noise_xy;
		// A_xz = A_xz + (-_restoring * (A_xz - _m(0,2))) * _timestep + noise_xz;
		// A_yz = A_yz + (-_restoring * (A_yz - _m(1,2))) * _timestep + noise_yz;
=======
		//apply noise
		A_xx = A_xx - (_restoring * (A_xx - _m(0,0))) * _timestep + noise_xx;
		A_yy = A_yy - (_restoring * (A_yy - _m(1,1))) * _timestep + noise_yy;
		A_zz = A_zz - (_restoring * (A_zz - _m(2,2))) * _timestep + noise_zz;
		A_xy = A_xy - (_restoring * (A_xy - _m(0,1))) * _timestep + noise_xy;
		A_xz = A_xz - (_restoring * (A_xz - _m(0,2))) * _timestep + noise_xz;
		A_yz = A_yz - (_restoring * (A_yz - _m(1,2))) * _timestep + noise_yz;
>>>>>>> c9a95c3f


		arma::mat tdTensor = {{A_xx, A_xy, A_xz}, 
							{A_xy, A_yy, A_yz},
							{A_xz, A_yz, A_zz}};

		std::ofstream file;
		file.open("GaussianTensor.txt", std::ofstream::app);
		file << _time << " " << A_xx<< " " << A_xy<< " " << A_xz<< " " <<A_xy<< " " << A_yy<< " " << A_yz << " " <<A_xz<< " " << A_yz<< " " << A_zz<< std::endl;
		file.close();

		this->couplingTensor->SetTensor(tdTensor);

	}


	
	// -----------------------------------------------------
	// Non-member non-friend methods
	// -----------------------------------------------------
	bool IsValid(const Interaction &_interaction)
	{
		return _interaction.IsValid();
	}

	bool IsStatic(const Interaction &_interaction)
	{
		return !(HasTrajectory(_interaction) | _interaction.HasTimeDependence());
	}

	bool HasTensor(const Interaction &_interaction)
	{
		return (_interaction.CouplingTensor() != nullptr);
	}

	bool HasTrajectory(const Interaction &_interaction)
	{
		if (_interaction.TrajectoryLength() > 0)
			return true;

		return false;
	}

	InteractionType Type(const Interaction &_interaction)
	{
		return _interaction.Type();
	}
	// -----------------------------------------------------
	// Non-member non-friend time-dependent field functions
	// -----------------------------------------------------
	// Linear polarized oscillating magnetic field
	arma::vec FieldTimeDependenceLinearPolarization(const arma::vec &_v, double _time, double _frequency, double _phase)
	{
		return (_v * cos(_frequency * _time + _phase));
	}

	// Circularly polarized oscillating magnetic field
	arma::vec FieldTimeDependenceCircularPolarization(const arma::vec &_v, double _time, double _frequency, double _phase, const arma::vec &_axis, bool _perpendicularOscillations)
	{
		// Get the angle for the rotation matrix
		double angle = _time * _frequency + _phase;

		// Helper matrix
		arma::mat W(3, 3, arma::fill::zeros);
		W(0, 1) = -_axis(2);
		W(0, 2) = _axis(1);
		W(1, 2) = -_axis(0);
		W(1, 0) = _axis(2);
		W(2, 0) = -_axis(1);
		W(2, 1) = _axis(0);

		// The Rodrigues rotation matrix
		arma::mat R(3, 3, arma::fill::eye);
		R += sin(angle) * W + (2 * sin(angle / 2.0) * sin(angle / 2.0) * W * W);

		if (_perpendicularOscillations)
		{
			// Get the projection of the field vector in the plane perpendicular to the axis, and apply the rotation
			return R * (_v - dot(_axis, _v) * _axis);
		}

		// Just apply the rotation matrix to the field without projecting onto perpendicular plane
		return R * _v;
	}

<<<<<<< HEAD
	// arma::vec FieldTimeDependenceBroadbandNoise(const arma::vec &_v, double time, std::vector<double> amps, std::vector<double> freqs, std::vector<double> phases, int comps)
	// {
		
	// 	double Asinwdt = 0;

	// 	for(int comp=0; comp<comps; comp++){ 
	// 		double phase = phases.at(comp);
	// 		double freq = freqs.at(comp);
	// 		double amp = amps.at(comp);

	// 		Asinwdt += amp/sqrt(comps) * std::sin(2.0 * M_PI * freq * time + phase);

	// 	}
	// 		//FILL THIS OUT
	// 	std::cout << Asinwdt * _v << std::endl;
	// 	return Asinwdt * _v;
	// }

=======
	arma::vec FieldTimeDependenceBroadbandNoise(const arma::vec &_v, double time, std::vector<double> amps, std::vector<double> freqs, std::vector<double> phases, int comps)
	{
		
		double Asinwdt = 0;

		for(int comp=0; comp<comps; comp++){ 
			double phase = phases.at(comp);
			double freq = freqs.at(comp);
			double amp = amps.at(comp);

			Asinwdt += amp/sqrt(comps) * std::sin(2.0 * M_PI * freq * time + phase);

		}
			//FILL THIS OUT
		std::cout << Asinwdt * _v << std::endl;
		return Asinwdt * _v;
	}
>>>>>>> c9a95c3f
	
	// -----------------------------------------------------
	// Non-member non-friend ActionTarget Check functions
	// -----------------------------------------------------
	// Checks that a vector set by an Action is valid
	bool CheckActionVectorInteractionField(const arma::vec &_v)
	{
		// A field vector must have 3 components
		if (_v.n_elem != 3)
			return false;

		// Make sure we don't have invalid values
		if (_v.has_nan() || _v.has_inf())
			return false;

		return true;
	}

	// Make sure that the prefactor has a valid value (not NaN or infinite)
	bool CheckActionScalarInteractionPrefactor(const double &_d)
	{
		return std::isfinite(_d);
	}
	// -----------------------------------------------------
}<|MERGE_RESOLUTION|>--- conflicted
+++ resolved
@@ -23,16 +23,9 @@
 	Interaction::Interaction(std::string _name, std::string _contents) : properties(std::make_shared<MSDParser::ObjectParser>(_name, _contents)), couplingTensor(nullptr),
 																		 field({0, 0, 0}), dvalue(0.0), evalue(0.0), group1(), group2(), type(InteractionType::Undefined), fieldType(InteractionFieldType::Static), tensorType(InteractionTensorType::Static), prefactor(1.0), addCommonPrefactor(true), ignoreTensors(false), isValid(true),
 																		 trjHasTime(false), trjHasField(false), trjHasPrefactor(false), trjHasTensor(false), trjTime(0), trjFieldX(0), trjFieldY(0), trjFieldZ(0), trjPrefactor(0),
-<<<<<<< HEAD
 																		 tdFrequency(1.0), tdPhase(0.0), tdTemperature(0.0), tdDamping(0.0), tdRestoring(0.0), tdTimestep(0),  tdAxis("0 0 1"), tdPerpendicularOscillation(false), tdInitialField({0, 0, 0}), tdInitialTensor(3,3, arma::fill::zeros)
 																		,tdSeed(0)//, tdFreqs(3, 3, arma::fill::zeros)//, tdFreqs({0,0,0}), tdComponents(0), tdStdev(0.0), tdMinFreq(0.0), tdMaxFreq(0.0), tdAmps{}, tdPhases{}
 	{
-=======
-																		 tdFrequency(1.0), tdPhase(0.0), tdTemperature(0.0), tdDamping(0.0), tdRestoring(0.0), tdTimestep(0), tdAxis("0 0 1"), 
-																		 tdPerpendicularOscillation(false), tdInitialField({0, 0, 0}), tdInitialTensor(3,3, arma::fill::zeros),
-																		 tdComponents(0), tdStdev(0.0), tdMinFreq(0.0), tdMaxFreq(0.0)
-	{	
->>>>>>> c9a95c3f
 		// Is a trajectory specified?
 		std::string str;
 		if (this->properties->Get("trajectory", str))
@@ -156,7 +149,6 @@
 					this->properties->Get("axis", this->tdAxis);
 					this->properties->Get("perpendicularoscillations", this->tdPerpendicularOscillation);
 				}
-<<<<<<< HEAD
 				// else if (str.compare("broadband") == 0)
 				// {
 				// 	std::cout << "BROADBAND" << std::endl;
@@ -193,44 +185,6 @@
 				// 	this->tdAmps = amps;
 				// 	//TODO: should have the option to sample random orientations
 				// }
-=======
-				else if (str.compare("broadband") == 0)
-				{
-					std::cout << "BROADBAND" << std::endl;
-					this->tensorType = InteractionTensorType::BroadbandNoise;
-					this->properties->Get("minfreq", this->tdMinFreq);
-					this->properties->Get("maxfreq", this->tdMaxFreq);
-					this->properties->Get("stdev", this->tdStdev);
-					this->properties->Get("components", this->tdComponents);
-
-					std::random_device rand_dev;		// random number generator
-					std::mt19937 generator(rand_dev());
-
-					//distributions for broadband noise
-					std::normal_distribution<double> amp_dist(0.0, this->tdStdev);
-					std::uniform_real_distribution<double> phase_dist(0, 2.0 * M_PI);
-					std::uniform_real_distribution<double> freq_dist(this->tdMinFreq, this->tdMaxFreq);
-
-					std::vector<double> amps;
-					std::vector<double> freqs;
-					std::vector<double> phases;
-
-					for(int i_comp=0; i_comp<this->tdComponents; i_comp++){
-						double phase = phase_dist(generator);
-						double freq = freq_dist(generator);
-						double amp = amp_dist(generator);
-
-						phases.push_back(phase);
-						freqs.push_back(freq);
-						amps.push_back(amp);
-					}
-
-					this->tdPhases = phases;
-					this->tdFreqs = freqs;
-					this->tdAmps = amps;
-					//TODO: should have the option to sample random orientations
-				}
->>>>>>> c9a95c3f
 				else
 				{
 					std::cout << "Warning: Unknown fieldtype for Interaction \"" << this->Name() << "\"! Assuming static field." << std::endl;
@@ -319,14 +273,9 @@
 																trjHasTime(_interaction.trjHasTime), trjHasField(_interaction.trjHasField), trjHasPrefactor(_interaction.trjHasPrefactor), trjHasTensor(_interaction.trjHasTensor),
 																trjTime(_interaction.trjTime), trjFieldX(_interaction.trjFieldX), trjFieldY(_interaction.trjFieldY), trjFieldZ(_interaction.trjFieldZ),
 																trjPrefactor(_interaction.trjPrefactor), tdFrequency(_interaction.tdFrequency), tdPhase(_interaction.tdPhase), tdTemperature(_interaction.tdTemperature), 
-<<<<<<< HEAD
 																tdDamping(_interaction.tdDamping), tdRestoring(_interaction.tdRestoring), tdTimestep(_interaction.tdTimestep),  tdAxis(_interaction.tdAxis), tdPerpendicularOscillation(_interaction.tdPerpendicularOscillation), 
 																tdInitialField(_interaction.tdInitialField), tdInitialTensor(_interaction.tdInitialTensor),//, tdStdev(_interaction.tdStdev), tdMinFreq(_interaction.tdMinFreq), tdMaxFreq(_interaction.tdMaxFreq), tdComponents(_interaction.tdComponents)
 																tdSeed(_interaction.tdSeed)//, tdFreqs(_interaction.tdFreqs)//, tdAmps(_interaction.tdAmps), tdPhases(_interaction.tdPhases)
-=======
-																tdDamping(_interaction.tdDamping), tdRestoring(_interaction.tdRestoring), tdTimestep(_interaction.tdTimestep), tdAxis(_interaction.tdAxis), tdPerpendicularOscillation(_interaction.tdPerpendicularOscillation), 
-																tdInitialField(_interaction.tdInitialField), tdInitialTensor(_interaction.tdInitialTensor), tdStdev(_interaction.tdStdev), tdMinFreq(_interaction.tdMinFreq), tdMaxFreq(_interaction.tdMaxFreq), tdComponents(_interaction.tdComponents)
->>>>>>> c9a95c3f
 	{
 	}
 
@@ -362,7 +311,6 @@
 
 		this->tdFrequency = _interaction.tdFrequency;
 		this->tdPhase = _interaction.tdPhase;
-<<<<<<< HEAD
 		// this->tdStdev = _interaction.tdStdev;
 		// this->tdMinFreq = _interaction.tdMinFreq;
 		// this->tdMaxFreq = _interaction.tdMaxFreq;
@@ -370,13 +318,6 @@
 		//this->tdFreqs = _interaction.tdFreqs;
 		// this->tdPhases = _interaction.tdPhases;
 		// this->tdComponents = _interaction.tdComponents;
-=======
-		this->tdStdev = _interaction.tdStdev;
-		this->tdMinFreq = _interaction.tdMinFreq;
-		this->tdMaxFreq = _interaction.tdMaxFreq;
-		this->tdComponents = _interaction.tdComponents;
-
->>>>>>> c9a95c3f
 		this->tdAxis = _interaction.tdAxis;
 		this->tdPerpendicularOscillation = _interaction.tdPerpendicularOscillation;
 		this->tdInitialField = _interaction.tdInitialField;
@@ -385,11 +326,8 @@
 		this->tdDamping = _interaction.tdDamping;
 		this->tdRestoring = _interaction.tdRestoring;
 		this->tdTimestep = _interaction.tdTimestep;
-<<<<<<< HEAD
 		this->tdSeed = _interaction.tdSeed;
 		// this->tdFreqs = _interaction.tdFreqs;
-=======
->>>>>>> c9a95c3f
 
 		return (*this);
 	}
@@ -575,15 +513,9 @@
 			this->field = FieldTimeDependenceLinearPolarization(this->tdInitialField, _time, this->tdFrequency, this->tdPhase);
 		else if (this->fieldType == InteractionFieldType::CircularPolarization)
 			this->field = FieldTimeDependenceCircularPolarization(this->tdInitialField, _time, this->tdFrequency, this->tdPhase, this->tdAxis, this->tdPerpendicularOscillation);
-<<<<<<< HEAD
 		// else if (this->fieldType == InteractionFieldType::BroadbandNoise)
 		// 	this->field = FieldTimeDependenceBroadbandNoise(this->tdInitialField, _time, this->tdAmps, this->tdFreqs, this->tdPhases, this->tdComponents);
 		
-=======
-		else if (this->fieldType == InteractionFieldType::BroadbandNoise)
-			this->field = FieldTimeDependenceBroadbandNoise(this->tdInitialField, _time, this->tdAmps, this->tdFreqs, this->tdPhases, this->tdComponents);
-
->>>>>>> c9a95c3f
 		/////////////////////////////////////////////////////////////////////////////////////////////////////
 		///////////////////////////// TENSOR TIMEDEP FUNCTIONS IN HERE //////////////////////////////////////
 		if (this->tensorType == InteractionTensorType::SinMat){
@@ -907,7 +839,6 @@
 		//TODO: check behaviour is as expected
 		double k_B = 1.380649e-23;
 		double D = (k_B * _temperature) / _damping;
-<<<<<<< HEAD
 		
 		//get the tensor from the previous time point
 		arma::mat labTensor = this->couplingTensor->LabFrame();
@@ -917,41 +848,6 @@
 		std::mt19937 generator(rand_dev()); // random number generator
 		// std::cout << "Seed number is " << _seed  << std::endl; //TODO: should we allow random seed to be parsed to interaction?
 		// generator.seed(_seed);
-=======
-
-		_m = this->couplingTensor->LabFrame();
-
-		// Random Number Generator Preparation - TODO: could move this to the constructor
-		std::random_device rand_dev;		// random number generator
-		std::mt19937 generator(rand_dev()); // random number generator
-
-		//TODO: sort out random seed
-		bool autoseed;
-		this->Properties()->Get("autoseed", autoseed) ;
-		std::cout << autoseed << std::endl;
-
-		if (!autoseed)
-		{
-			std::cout << "Autoseed is off." << std::endl;
-			double seednumber;
-			this->Properties()->Get("seed", seednumber);
-			if (seednumber != 0)
-			{
-				generator.seed(seednumber);
-				std::cout << "Seed number is " << seednumber << "." << std::endl;
-			}
-			else
-			{
-				std::cout << "Undefined seed number! Setting to default of 1." << std::endl;
-				std::cout << "# ERROR: undefined seed number! Setting to default of 1." << std::endl;
-				seednumber = 1;
-			}
-		}
-		else
-		{
-			std::cout << "Autoseed is on." << std::endl;
-		}
->>>>>>> c9a95c3f
 		std::normal_distribution<double> dist(0.0, std::sqrt(2.0 * D * _timestep));
 
 		double A_xx = labTensor(0,0); double A_yy = labTensor(1,1); double A_zz = labTensor(2,2);
@@ -964,22 +860,12 @@
 		double noise_xz = dist(generator);
 		double noise_yz = dist(generator);
 
-<<<<<<< HEAD
 		// A_xx = A_xx + (-_restoring * (A_xx - _m(0,0))) * _timestep + noise_xx;
 		// A_yy = A_yy + (-_restoring * (A_yy - _m(1,1))) * _timestep + noise_yy;
 		// A_zz = A_zz + (-_restoring * (A_zz - _m(2,2))) * _timestep + noise_zz;
 		// A_xy = A_xy + (-_restoring * (A_xy - _m(0,1))) * _timestep + noise_xy;
 		// A_xz = A_xz + (-_restoring * (A_xz - _m(0,2))) * _timestep + noise_xz;
 		// A_yz = A_yz + (-_restoring * (A_yz - _m(1,2))) * _timestep + noise_yz;
-=======
-		//apply noise
-		A_xx = A_xx - (_restoring * (A_xx - _m(0,0))) * _timestep + noise_xx;
-		A_yy = A_yy - (_restoring * (A_yy - _m(1,1))) * _timestep + noise_yy;
-		A_zz = A_zz - (_restoring * (A_zz - _m(2,2))) * _timestep + noise_zz;
-		A_xy = A_xy - (_restoring * (A_xy - _m(0,1))) * _timestep + noise_xy;
-		A_xz = A_xz - (_restoring * (A_xz - _m(0,2))) * _timestep + noise_xz;
-		A_yz = A_yz - (_restoring * (A_yz - _m(1,2))) * _timestep + noise_yz;
->>>>>>> c9a95c3f
 
 
 		arma::mat tdTensor = {{A_xx, A_xy, A_xz}, 
@@ -1065,7 +951,6 @@
 		return R * _v;
 	}
 
-<<<<<<< HEAD
 	// arma::vec FieldTimeDependenceBroadbandNoise(const arma::vec &_v, double time, std::vector<double> amps, std::vector<double> freqs, std::vector<double> phases, int comps)
 	// {
 		
@@ -1084,25 +969,6 @@
 	// 	return Asinwdt * _v;
 	// }
 
-=======
-	arma::vec FieldTimeDependenceBroadbandNoise(const arma::vec &_v, double time, std::vector<double> amps, std::vector<double> freqs, std::vector<double> phases, int comps)
-	{
-		
-		double Asinwdt = 0;
-
-		for(int comp=0; comp<comps; comp++){ 
-			double phase = phases.at(comp);
-			double freq = freqs.at(comp);
-			double amp = amps.at(comp);
-
-			Asinwdt += amp/sqrt(comps) * std::sin(2.0 * M_PI * freq * time + phase);
-
-		}
-			//FILL THIS OUT
-		std::cout << Asinwdt * _v << std::endl;
-		return Asinwdt * _v;
-	}
->>>>>>> c9a95c3f
 	
 	// -----------------------------------------------------
 	// Non-member non-friend ActionTarget Check functions
